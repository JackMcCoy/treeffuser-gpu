import argparse
from pathlib import Path

import numpy as np
<<<<<<< HEAD
from testbed.data.utils import _assign_k_splits
=======
from testbed.data.utils import _extract_and_delete_zipfile
>>>>>>> 44c0bebd


def main(path_raw_dataset_dir: Path):
    # unzip and delete original arhchive with raw files
    _extract_and_delete_zipfile(path_raw_dataset_dir)

    # extract outcome and covariates
    x = np.genfromtxt(path_raw_dataset_dir / "CASP.csv", delimiter=",", skip_header=True)
    y = x[:, 0].copy().reshape((-1, 1))
    x = np.delete(x, 0, 1)
    categorical = []

    k_fold_splits = _assign_k_splits(x.shape[0], 10, 0)

    np.save(
        path_raw_dataset_dir.parent / "data.npy",
        {"x": x, "y": y, "categorical": categorical, "k_fold_splits": k_fold_splits},
    )


if __name__ == "__main__":
    parser = argparse.ArgumentParser()
    parser.add_argument("path", type=Path)
    args = parser.parse_args()
    main(args.path)<|MERGE_RESOLUTION|>--- conflicted
+++ resolved
@@ -2,11 +2,8 @@
 from pathlib import Path
 
 import numpy as np
-<<<<<<< HEAD
 from testbed.data.utils import _assign_k_splits
-=======
 from testbed.data.utils import _extract_and_delete_zipfile
->>>>>>> 44c0bebd
 
 
 def main(path_raw_dataset_dir: Path):
