# noinspection PyUnresolvedReferences
import lightgbm as lgb  # noqa F401

import argparse
import logging
import warnings
from pathlib import Path
import time
from typing import Dict
from typing import List
<<<<<<< HEAD
from typing import Tuple
=======
from typing import Literal
from typing import Optional
from typing import Type
import sys
>>>>>>> 4649222d

import namesgenerator
import numpy as np
import pandas as pd
from jaxtyping import Float
from numpy import ndarray
from sklearn.model_selection import train_test_split

current_dir = Path(__file__).resolve().parent
sys.path.append(str(current_dir / "/../"))
sys.path.append(str(current_dir / "/../../../src"))


from testbed.data.utils import get_data  # noqa E402
from testbed.data.utils import list_data  # noqa E402
from testbed.metrics import AccuracyMetric  # noqa E402
from testbed.metrics import LogLikelihoodExactMetric  # noqa E402
from testbed.metrics import LogLikelihoodFromSamplesMetric  # noqa E402
from testbed.metrics import Metric  # noqa E402
from testbed.metrics import QuantileCalibrationErrorMetric  # noqa E402
from testbed.models.base_model import BayesOptProbabilisticModel  # noqa E402
from testbed.models.base_model import ProbabilisticModel  # noqa E402

logger = logging.getLogger(__name__)


def get_model(
    model_name: Optional[str] = None, return_available_models: bool = False
) -> List[str] | Type[ProbabilisticModel]:
    # noinspection PyListCreation
    available_models = []

    available_models.append("ngboost")
    if model_name == "ngboost":
        from testbed.models.ngboost import NGBoostGaussian

        return NGBoostGaussian

    available_models.append("ngboost_mixture_gaussian")
    if model_name == "ngboost_mixture_gaussian":
        from testbed.models.ngboost import NGBoostMixtureGaussian

        return NGBoostMixtureGaussian

    available_models.append("treeffuser")
    if model_name == "treeffuser":
        from testbed.models.treeffuser import Treeffuser

        return Treeffuser

    available_models.append("card")
    if model_name == "card":
        from testbed.models.lightning_uq_models import Card

        return Card
    available_models.append("deep_ensemble")
    if model_name == "deep_ensemble":
        from testbed.models.lightning_uq_models import DeepEnsemble

        return DeepEnsemble

    available_models.append("mc_dropout")
    if model_name == "mc_dropout":
        from testbed.models.lightning_uq_models import MCDropout

        return MCDropout

    available_models.append("quantile_regression")
    if model_name == "quantile_regression":
        from testbed.models.lightning_uq_models import QuantileRegression

        return QuantileRegression

    available_models.append("ibug")
    if model_name == "ibug":
        from testbed.models.ibug_ import IBugXGBoost

        return IBugXGBoost

    if return_available_models:
        return available_models

    raise ValueError(
        f"Model {model_name} is not available. Available models: {available_models}"
    )


###########################################################
#                 CONSTANTS                               #
###########################################################

AVAILABLE_DATASETS = list(list_data().keys())
AVAILABLE_MODELS = get_model(return_available_models=True)

METRIC_TO_CLASS = {
    "accuracy": AccuracyMetric,
    "quantile_calibration_error": QuantileCalibrationErrorMetric,
    "log_likelihood": LogLikelihoodFromSamplesMetric,
    "log_likelihood_closed_form": LogLikelihoodExactMetric,
}
AVAILABLE_METRICS = list(METRIC_TO_CLASS.keys())


BARS = "-" * 50 + "\n"
TITLE = "\n" + BARS + "TESTBED".center(50) + "\n" + BARS


###########################################################
#               HELPER FUNCTIONS                          #
###########################################################


def lst_to_new_line(lst: list) -> str:
    """
    Helper function to convert list to a string with each element on a new line.

    >> lst_to_new_line(["a", "b", "c"])
        - a
        - b
        - c
    """
    string = ""
    for item in lst:
        string += f"- {item}\n"
    return string


def parse_args():
    parser = argparse.ArgumentParser(description="Run models on available datasets.")

    msg = "List of datasets to run models on. Default: all available datasets."
    msg += f" Available datasets: {lst_to_new_line(AVAILABLE_DATASETS)}"
    parser.add_argument(
        "--datasets",
        type=str,
        nargs="+",
        default=AVAILABLE_DATASETS,
        help=msg,
    )

    msg = "List of models to run on the datasets. Default: all available models except card."
    msg += f" Available models: {lst_to_new_line(AVAILABLE_MODELS)}"
    default_models = [model for model in AVAILABLE_MODELS if model != "card"]
    parser.add_argument(
        "--models",
        type=str,
        nargs="+",
        default=default_models,
        help=msg,
    )

    msg = "List of metrics to compute. Default: all available metrics."
    msg += f" Available metrics: {lst_to_new_line(AVAILABLE_METRICS)}"
    parser.add_argument(
        "--metrics",
        type=str,
        nargs="+",
        default=AVAILABLE_METRICS,
        help=msg,
    )

    msg = "Seed for reproducibility."
    parser.add_argument(
        "--seed",
        type=int,
        default=0,
        help=msg,
    )

    msg = "Directory to save the results. Default: None."
    msg += " If None, the results are not saved."
    parser.add_argument(
        "--save_dir",
        type=str,
        default=None,
        help=msg,
    )

    msg = "Mode of model evaluation."
    msg += "cross_val: evaluate the split in --split_idx with the default parameters"
    msg += " or bayes_opt: optimize the hyperparameters with bayesian optimization on a single split."
    msg += " Default: cross_val."
    parser.add_argument(
        "--evaluation_mode",
        type=str,
        help=msg,
        default="cross_val",
    )

    msg = "Number of iterations for the Bayesian optimization. To use"
    msg += " this option, set --evaluation_mode bayes_opt."
    parser.add_argument(
        "--n_iter_bayes_opt",
        type=int,
        default=20,
        help=msg,
    )

<<<<<<< HEAD
    msg = "Dim-output of the model. If None, the model is not multioutput."
    msg += "If a number, the model is multioutput by using conditional regression."
    parser.add_argument(
        "--dim_output",
        type=int,
        default=None,
        help=msg,
=======
    msg = "Which split to evaluate the model on. Default: 0. To use"
    msg += " this option, set --evaluation_mode cross_val."
    parser.add_argument(
        "--split_idx",
        type=int,
        default=0,
        help=msg,
    )

    msg = "Wandb project name. Disable wandb logging if not provided."
    parser.add_argument(
        "--wandb_project",
        type=str,
        help=msg,
        default=None,
>>>>>>> 4649222d
    )

    return parser.parse_args()


def check_args(args):
    """
    Check the arguments passed to the script.

    Args:
        args (argparse.Namespace): Arguments passed to the script.
    """
    # check model name is valid
    for model_name in args.models:
        if model_name not in AVAILABLE_MODELS:
            msg = f"Model {model_name} is not available."
            msg += f" Available models: {lst_to_new_line(AVAILABLE_MODELS)}"

    # There is an odd bug such that Card gets a segmentation fault if Treeffuser was imported.
    # Hence, we cannot use both of them in the same run.
    if "card" in args.models and "treeffuser" in args.models:
        msg = "Card and Treeffuser cannot be run in the same script."
        raise ValueError(msg)

    # check dataset name is valid
    for dataset_name in args.datasets:
        if dataset_name not in AVAILABLE_DATASETS:
            msg = f"Dataset {dataset_name} is not available."
            msg += f" Available datasets: {lst_to_new_line(AVAILABLE_DATASETS)}"
            raise ValueError(msg)

    # check metric name is valid
    for metric_name in args.metrics:
        if metric_name not in AVAILABLE_METRICS:
            msg = f"Metric {metric_name} is not available."
            msg += f" Available metrics: {lst_to_new_line(AVAILABLE_METRICS)}"
            raise ValueError(msg)

    # check that n_iter_bayes_opt is positive
    if args.n_iter_bayes_opt <= 0:
        msg = "The number of iterations for the Bayesian optimization must be positive."
        raise ValueError(msg)

<<<<<<< HEAD
    if args.dim_output is not None:
        if args.dim_output <= 0:
            msg = "The dimension of the output must be positive."
=======
    # check that split_idx is in [0, 9] if evaluation_mode is cross_val
    if args.evaluation_mode == "cross_val":
        if args.split_idx < 0 or args.split_idx > 9:
            msg = "The split index must be in [0, 9] if evaluation_mode is cross_val."
>>>>>>> 4649222d
            raise ValueError(msg)


def format_results(model_name: str, dataset_name: str, results: Dict[str, float]) -> str:
    """
    Format the results of a model on a dataset.

    Args:
        model_name (str): Name of the model.
        dataset_name (str): Name of the dataset.
        results (Dict[str, float]): Results of the model on the dataset.
    """
    results_string = "\n\n"
    results_string += BARS
    results_string += (
        f" MODEL: {model_name.capitalize()} | DATASET: {dataset_name.capitalize()}\n"
    )
    results_string += BARS
    for key, value in results.items():
        results_string += f"{key}: {value}\n"
    results_string += BARS
    results_string += "\n\n"

    return results_string


def format_header(args: argparse.Namespace, run_name: str) -> str:
    """
    Format the header of the script for logging.
    """
    header = "\n"
    header += TITLE
    header += "\n"
    header += f"Running models: {args.models}\n"
    header += f"On datasets: {args.datasets}\n"
    header += f"Computing metrics: {args.metrics}\n"
    header += f"Seed: {args.seed}\n"
    header += f"Results will be saved in: {args.save_dir}\n"
    header += f"Run name: {run_name}\n"
    header += BARS
    return header


def run_model_on_dataset(
    X_train: Float[ndarray, "train_size n_features"],
    X_test: Float[ndarray, "test_size n_features"],
    y_train: Float[ndarray, "train_size n_targets"],
    y_test: Float[ndarray, "test_size n_targets"],
    model_name: str,
    metrics: List[Metric],
    evaluation_mode: Literal["bayes_opt", "cross_val"] = "cross_val",
    n_iter_bayes_opt: int = 20,
    seed: int = 0,
) -> Dict[str, float]:
    """
    Run a model on a dataset and compute the metrics specified.

    Args:
        model_name (str): Name of the model to run.
        dataset_name (str): Name of the dataset to run the model on.
        metrics (List[Metric]): List of metrics to compute.
        n_iter_bayes_opt (int): Number of iterations for the Bayesian optimization.
            Not used if optimize_hyperparameters is False.
        optimize_hyperparameters: Wether to use bayesian optimizatoin when
            fitting the model or not

    Returns:
        Dict[str, float]: Results of the model on the dataset.
    """
<<<<<<< HEAD
    model_class = MODEL_TO_CLASS[model_name]
    use_autoregressive = model_name != "treeffuser" and y_train.shape[1] > 1

    if use_autoregressive:
        model_class = make_autoregressive_probabilistic_model(model_class)

    if optimize_hyperparameters:
=======
    model_class = get_model(model_name)
    if evaluation_mode == "bayes_opt":
>>>>>>> 4649222d
        model = BayesOptProbabilisticModel(
            model_class=model_class, n_iter_bayes_opt=n_iter_bayes_opt, cv=4, n_jobs=1
        )
    else:
        model = model_class(seed=seed)

    train_start = time.time()
    model.fit(X_train, y_train)
    train_end = time.time()

    results = {}
    results["train_time"] = train_end - train_start

    for metric_name in metrics:
        metric = METRIC_TO_CLASS[metric_name]()
        metric_time_start = time.time()
        res = metric.compute(model=model, X_test=X_test, y_test=y_test)
        metric_time_end = time.time()
        results.update(res)
        results[f"{metric_name}_time"] = metric_time_end - metric_time_start

    results.update(model.get_params())
    return results


def make_multi_output_dataset(
    X: Float[ndarray, "batch n_features"],
    y: Float[ndarray, "batch n_targets"],
    dim_output: int,
    seed: int = 0,
) -> Tuple[Float[ndarray, "batch n_features"], Float[ndarray, "batch n_targets"]]:
    """
    Create a multi-output dataset from a single-output dataset by using conditional regression.

    A random subset of Xy is selected as the new features and the rest as the new output.
    and 0.001 * std(y) is added to the new output to add some noise for the conditional regression.

    Args:
        X (Float[ndarray, "n_samples n_features"]): Features of the dataset.
        y (Float[ndarray, "n_samples 1"]): Target of the dataset.
        dim_output (int): Dimension of the output.

    Returns:
        Tuple[Float[ndarray, "n_samples n_features"], Float[ndarray, "n_samples n_targets"]]: Multi-output dataset.
    """
    _, n_features = X.shape
    n_targets = y.shape[1]
    n_total = n_features + n_targets

    new_n_targets = dim_output
    new_n_features = n_total - new_n_targets

    # seed with get_default_rng to avoid issues with jax
    rng = np.random.default_rng(seed)

    # randomly select the new features
    new_features = rng.choice(n_total, new_n_features, replace=False)
    new_output = np.array([i for i in range(n_total) if i not in new_features])
    Xy = np.concatenate([X, y], axis=1)

    # create the new dataset
    new_X = Xy[:, new_features]
    new_y = Xy[:, new_output]

    # We add a bit of noise to new_y
    noise = np.random.normal(0, 0.001, new_y.shape) * np.std(new_y)
    new_y += noise

    return new_X, new_y


###########################################################
#               MAIN FUNCTION                            #
###########################################################


def main() -> None:
    args = parse_args()
    check_args(args)

    run_name = namesgenerator.get_random_name()
    full_results = []

    header = format_header(args, run_name)
    logger.info(header)

    # setup wandb

    for model_name in args.models:
        for dataset_name in args.datasets:
            data = get_data(dataset_name, verbose=True)

<<<<<<< HEAD
            if args.dim_output is not None and args.dim_output > 1:
                X, y = make_multi_output_dataset(
                    data["x"], data["y"], args.dim_output, args.seed
                )
                X_train, X_test, y_train, y_test = train_test_split(
                    X, y, test_size=0.2, random_state=args.seed
                )
=======
            if args.evaluation_mode == "cross_val":
                X_train = data["x"][data["k_fold_splits"] != args.split_idx]
                y_train = data["y"][data["k_fold_splits"] != args.split_idx]
                X_test = data["x"][data["k_fold_splits"] == args.split_idx]
                y_test = data["y"][data["k_fold_splits"] == args.split_idx]
>>>>>>> 4649222d
            else:
                if "test" not in data:
                    X_train, X_test, y_train, y_test = train_test_split(
                        data["x"], data["y"], test_size=0.2, random_state=args.seed
                    )
                else:
                    warnings.warn(
                        f"Warning: The dataset '{dataset_name}' includes a prescribed test set. The 'seed' argument will be ignored.",
                        stacklevel=2,
                    )
                    X_train, X_test, y_train, y_test = (
                        data["x"],
                        data["test"]["x"],
                        data["y"],
                        data["test"]["y"],
                    )
<<<<<<< HEAD
=======

            if args.wandb_project is not None:
                import wandb

                wandb.init(
                    project=args.wandb_project,
                    name=f"{model_name}_{dataset_name}",
                    # config=args,
                )
>>>>>>> 4649222d

            results = run_model_on_dataset(
                X_train=X_train,
                X_test=X_test,
                y_train=y_train,
                y_test=y_test,
                model_name=model_name,
                metrics=args.metrics,
                evaluation_mode=args.evaluation_mode,
                n_iter_bayes_opt=args.n_iter_bayes_opt,
                seed=args.seed,
            )

            results["model"] = model_name
            results["dataset"] = dataset_name
            results["evaluation_mode"] = args.evaluation_mode
            results["seed"] = args.seed
            if args.evaluation_mode == "cross_val":
                results["split_idx"] = args.split_idx
            if args.evaluation_mode == "bayes_opt":
                results["n_iter_bayes_opt"] = args.n_iter_bayes_opt

            if args.wandb_project is not None:
                wandb.log(results)
                wandb.finish()

            full_results.append(results)
            results_string = format_results(model_name, dataset_name, results)
            logger.info(results_string)

            if args.save_dir is not None:
                df = pd.DataFrame(full_results)
                df.to_csv(f"{args.save_dir}/{run_name}.csv")


if __name__ == "__main__":
    logging.basicConfig(level=logging.INFO)
    main()<|MERGE_RESOLUTION|>--- conflicted
+++ resolved
@@ -8,14 +8,11 @@
 import time
 from typing import Dict
 from typing import List
-<<<<<<< HEAD
-from typing import Tuple
-=======
 from typing import Literal
 from typing import Optional
 from typing import Type
 import sys
->>>>>>> 4649222d
+from typing import Tuple
 
 import namesgenerator
 import numpy as np
@@ -214,7 +211,6 @@
         help=msg,
     )
 
-<<<<<<< HEAD
     msg = "Dim-output of the model. If None, the model is not multioutput."
     msg += "If a number, the model is multioutput by using conditional regression."
     parser.add_argument(
@@ -222,7 +218,8 @@
         type=int,
         default=None,
         help=msg,
-=======
+    )
+
     msg = "Which split to evaluate the model on. Default: 0. To use"
     msg += " this option, set --evaluation_mode cross_val."
     parser.add_argument(
@@ -238,7 +235,6 @@
         type=str,
         help=msg,
         default=None,
->>>>>>> 4649222d
     )
 
     return parser.parse_args()
@@ -282,16 +278,15 @@
         msg = "The number of iterations for the Bayesian optimization must be positive."
         raise ValueError(msg)
 
-<<<<<<< HEAD
     if args.dim_output is not None:
         if args.dim_output <= 0:
             msg = "The dimension of the output must be positive."
-=======
+            raise ValueError(msg)
+
     # check that split_idx is in [0, 9] if evaluation_mode is cross_val
     if args.evaluation_mode == "cross_val":
         if args.split_idx < 0 or args.split_idx > 9:
             msg = "The split index must be in [0, 9] if evaluation_mode is cross_val."
->>>>>>> 4649222d
             raise ValueError(msg)
 
 
@@ -361,18 +356,13 @@
     Returns:
         Dict[str, float]: Results of the model on the dataset.
     """
-<<<<<<< HEAD
-    model_class = MODEL_TO_CLASS[model_name]
+    model_class = get_model(model_name)
     use_autoregressive = model_name != "treeffuser" and y_train.shape[1] > 1
 
     if use_autoregressive:
         model_class = make_autoregressive_probabilistic_model(model_class)
 
-    if optimize_hyperparameters:
-=======
-    model_class = get_model(model_name)
     if evaluation_mode == "bayes_opt":
->>>>>>> 4649222d
         model = BayesOptProbabilisticModel(
             model_class=model_class, n_iter_bayes_opt=n_iter_bayes_opt, cv=4, n_jobs=1
         )
@@ -465,21 +455,16 @@
         for dataset_name in args.datasets:
             data = get_data(dataset_name, verbose=True)
 
-<<<<<<< HEAD
             if args.dim_output is not None and args.dim_output > 1:
-                X, y = make_multi_output_dataset(
+                data["x"], data["y"] = make_multi_output_dataset(
                     data["x"], data["y"], args.dim_output, args.seed
                 )
-                X_train, X_test, y_train, y_test = train_test_split(
-                    X, y, test_size=0.2, random_state=args.seed
-                )
-=======
+
             if args.evaluation_mode == "cross_val":
                 X_train = data["x"][data["k_fold_splits"] != args.split_idx]
                 y_train = data["y"][data["k_fold_splits"] != args.split_idx]
                 X_test = data["x"][data["k_fold_splits"] == args.split_idx]
                 y_test = data["y"][data["k_fold_splits"] == args.split_idx]
->>>>>>> 4649222d
             else:
                 if "test" not in data:
                     X_train, X_test, y_train, y_test = train_test_split(
@@ -496,8 +481,6 @@
                         data["y"],
                         data["test"]["y"],
                     )
-<<<<<<< HEAD
-=======
 
             if args.wandb_project is not None:
                 import wandb
@@ -507,7 +490,6 @@
                     name=f"{model_name}_{dataset_name}",
                     # config=args,
                 )
->>>>>>> 4649222d
 
             results = run_model_on_dataset(
                 X_train=X_train,
@@ -520,7 +502,6 @@
                 n_iter_bayes_opt=args.n_iter_bayes_opt,
                 seed=args.seed,
             )
-
             results["model"] = model_name
             results["dataset"] = dataset_name
             results["evaluation_mode"] = args.evaluation_mode
